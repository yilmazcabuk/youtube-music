{
	"name": "youtube-music",
	"productName": "YouTube Music",
	"version": "1.19.0",
	"description": "YouTube Music Desktop App - including custom plugins",
	"license": "MIT",
	"repository": "th-ch/youtube-music",
	"author": {
		"name": "th-ch",
		"email": "th-ch@users.noreply.github.com",
		"url": "https://github.com/th-ch/youtube-music"
	},
	"build": {
		"appId": "com.github.th-ch.youtube-music",
		"productName": "YouTube Music",
		"mac": {
			"identity": null,
			"files": [
				"!plugins/taskbar-mediacontrol${/*}"
			],
			"target": [
				{
					"target": "dmg",
					"arch": [
						"x64",
						"arm64"
					]
				}
			],
			"icon": "assets/generated/icons/mac/icon.icns"
		},
		"win": {
			"icon": "assets/generated/icons/win/icon.ico",
			"files": [
				"!plugins/touchbar${/*}"
			],
			"target": [
				"nsis",
				"portable"
			]
		},
		"nsis": {
			"runAfterFinish": false
		},
		"linux": {
			"icon": "assets/generated/icons/png",
			"files": [
				"!plugins/{touchbar,taskbar-mediacontrol}${/*}"
			],
			"category": "AudioVideo",
			"target": [
				"AppImage",
				"snap",
				"freebsd",
				"deb",
				"rpm"
			]
		},
		"snap": {
			"slots": [
				{
					"mpris": {
						"interface": "mpris"
					}
				}
			]
		}
	},
	"scripts": {
		"test": "playwright test",
		"test:debug": "DEBUG=pw:browser* playwright test",
		"start": "electron .",
		"start:debug": "ELECTRON_ENABLE_LOGGING=1 electron .",
<<<<<<< HEAD
		"icon": "del-cli -f \"assets/generated\" && electron-icon-maker --input=assets/youtube-music.png --output=assets/generated",
		"generate:package": "node utils/generate-package-json.js",
		"postinstall": "yarn run icon && yarn run plugins",
		"clean": "del-cli -f dist",
=======
		"icon": "del-cli assets/generated && electron-icon-builder --input=assets/youtube-music.png --output=assets/generated",
		"generate:package": "node utils/generate-package-json.js",
		"postinstall": "yarn run icon && yarn run plugins",
		"clean": "del-cli dist",
>>>>>>> 6577bcda
		"build": "yarn run clean && electron-builder --win --mac --linux",
		"build:linux": "yarn run clean && electron-builder --linux",
		"build:mac": "yarn run clean && electron-builder --mac dmg:x64",
		"build:mac:arm64": "yarn run clean && electron-builder --mac dmg:arm64",
		"build:win": "yarn run clean && electron-builder --win",
		"lint": "xo",
		"changelog": "auto-changelog",
		"plugins": "yarn run plugin:adblocker && yarn run plugin:bypass-age-restrictions",
<<<<<<< HEAD
		"plugin:adblocker": "del-cli -f \"plugins/adblocker/ad-blocker-engine.bin\" && node plugins/adblocker/blocker.js",
		"plugin:bypass-age-restrictions": "yarn run generate:package Simple-YouTube-Age-Restriction-Bypass",
=======
		"plugin:adblocker": "del-cli plugins/adblocker/ad-blocker-engine.bin && node plugins/adblocker/blocker.js",
		"plugin:bypass-age-restrictions": "del-cli node_modules/simple-youtube-age-restriction-bypass/package.json && yarn run generate:package simple-youtube-age-restriction-bypass",
>>>>>>> 6577bcda
		"release:linux": "yarn run clean && electron-builder --linux -p always -c.snap.publish=github",
		"release:mac": "yarn run clean && electron-builder --mac -p always",
		"release:win": "yarn run clean && electron-builder --win -p always"
	},
	"engines": {
		"node": ">=16.0.0",
		"npm": "Please use yarn instead"
	},
	"dependencies": {
		"@cliqz/adblocker-electron": "^1.25.2",
		"@ffmpeg/core": "^0.11.0",
		"@ffmpeg/ffmpeg": "^0.11.6",
		"@foobar404/wave": "^2.0.4",
<<<<<<< HEAD
		"@xhayper/discord-rpc": "^1.0.15",
=======
>>>>>>> 6577bcda
		"async-mutex": "^0.4.0",
		"browser-id3-writer": "^4.4.0",
		"butterchurn": "^2.6.7",
		"butterchurn-presets": "^2.4.7",
		"chokidar": "^3.5.3",
		"custom-electron-prompt": "^1.5.1",
		"custom-electron-titlebar": "^4.1.5",
		"electron-better-web-request": "^1.0.1",
		"electron-debug": "^3.2.0",
		"electron-is": "^3.0.0",
		"electron-localshortcut": "^3.2.1",
		"electron-store": "^8.1.0",
		"electron-unhandled": "^4.0.1",
		"electron-updater": "^5.3.0",
		"filenamify": "^4.3.0",
		"howler": "^2.2.3",
		"html-to-text": "^9.0.3",
		"keyboardevent-from-electron-accelerator": "^2.0.0",
		"keyboardevents-areequal": "^0.2.2",
		"md5": "^2.3.0",
		"mpris-service": "^2.1.2",
		"node-fetch": "^2.6.8",
		"node-notifier": "^10.0.1",
<<<<<<< HEAD
		"simple-youtube-age-restriction-bypass": "zerodytrash/Simple-YouTube-Age-Restriction-Bypass#v2.5.4",
=======
		"simple-youtube-age-restriction-bypass": "https://gitpkg.now.sh/api/pkg.tgz?url=zerodytrash/Simple-YouTube-Age-Restriction-Bypass&commit=v2.5.4",
>>>>>>> 6577bcda
		"vudio": "^2.1.1",
		"youtubei.js": "^2.9.0",
		"ytdl-core": "^4.11.1",
		"ytpl": "^2.3.0"
	},
	"devDependencies": {
		"@playwright/test": "^1.29.2",
		"auto-changelog": "^2.4.0",
		"del-cli": "^5.0.0",
		"electron": "^22.0.2",
		"electron-builder": "^23.6.0",
		"electron-devtools-installer": "^3.2.0",
		"electron-icon-builder": "^2.0.1",
		"node-gyp": "^9.3.1",
		"playwright": "^1.29.2",
		"xo": "^0.53.1"
	},
	"auto-changelog": {
		"hideCredit": true,
		"package": true,
		"unreleased": true,
		"output": "changelog.md"
	},
	"xo": {
		"envs": [
			"node",
			"browser"
		],
		"rules": {
			"quotes": [
				"error",
				"double",
				{
					"avoidEscape": true,
					"allowTemplateLiterals": true
				}
			]
		}
	},
	"packageManager": "yarn@3.4.1"
}<|MERGE_RESOLUTION|>--- conflicted
+++ resolved
@@ -71,17 +71,10 @@
 		"test:debug": "DEBUG=pw:browser* playwright test",
 		"start": "electron .",
 		"start:debug": "ELECTRON_ENABLE_LOGGING=1 electron .",
-<<<<<<< HEAD
-		"icon": "del-cli -f \"assets/generated\" && electron-icon-maker --input=assets/youtube-music.png --output=assets/generated",
-		"generate:package": "node utils/generate-package-json.js",
-		"postinstall": "yarn run icon && yarn run plugins",
-		"clean": "del-cli -f dist",
-=======
 		"icon": "del-cli assets/generated && electron-icon-builder --input=assets/youtube-music.png --output=assets/generated",
 		"generate:package": "node utils/generate-package-json.js",
 		"postinstall": "yarn run icon && yarn run plugins",
 		"clean": "del-cli dist",
->>>>>>> 6577bcda
 		"build": "yarn run clean && electron-builder --win --mac --linux",
 		"build:linux": "yarn run clean && electron-builder --linux",
 		"build:mac": "yarn run clean && electron-builder --mac dmg:x64",
@@ -90,13 +83,8 @@
 		"lint": "xo",
 		"changelog": "auto-changelog",
 		"plugins": "yarn run plugin:adblocker && yarn run plugin:bypass-age-restrictions",
-<<<<<<< HEAD
-		"plugin:adblocker": "del-cli -f \"plugins/adblocker/ad-blocker-engine.bin\" && node plugins/adblocker/blocker.js",
-		"plugin:bypass-age-restrictions": "yarn run generate:package Simple-YouTube-Age-Restriction-Bypass",
-=======
 		"plugin:adblocker": "del-cli plugins/adblocker/ad-blocker-engine.bin && node plugins/adblocker/blocker.js",
 		"plugin:bypass-age-restrictions": "del-cli node_modules/simple-youtube-age-restriction-bypass/package.json && yarn run generate:package simple-youtube-age-restriction-bypass",
->>>>>>> 6577bcda
 		"release:linux": "yarn run clean && electron-builder --linux -p always -c.snap.publish=github",
 		"release:mac": "yarn run clean && electron-builder --mac -p always",
 		"release:win": "yarn run clean && electron-builder --win -p always"
@@ -110,10 +98,7 @@
 		"@ffmpeg/core": "^0.11.0",
 		"@ffmpeg/ffmpeg": "^0.11.6",
 		"@foobar404/wave": "^2.0.4",
-<<<<<<< HEAD
 		"@xhayper/discord-rpc": "^1.0.15",
-=======
->>>>>>> 6577bcda
 		"async-mutex": "^0.4.0",
 		"browser-id3-writer": "^4.4.0",
 		"butterchurn": "^2.6.7",
@@ -137,11 +122,7 @@
 		"mpris-service": "^2.1.2",
 		"node-fetch": "^2.6.8",
 		"node-notifier": "^10.0.1",
-<<<<<<< HEAD
-		"simple-youtube-age-restriction-bypass": "zerodytrash/Simple-YouTube-Age-Restriction-Bypass#v2.5.4",
-=======
 		"simple-youtube-age-restriction-bypass": "https://gitpkg.now.sh/api/pkg.tgz?url=zerodytrash/Simple-YouTube-Age-Restriction-Bypass&commit=v2.5.4",
->>>>>>> 6577bcda
 		"vudio": "^2.1.1",
 		"youtubei.js": "^2.9.0",
 		"ytdl-core": "^4.11.1",
