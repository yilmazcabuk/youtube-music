--- conflicted
+++ resolved
@@ -71,10 +71,6 @@
 		"browser-id3-writer": "^4.4.0",
 		"custom-electron-titlebar": "^3.2.7",
 		"chokidar": "^3.5.1",
-<<<<<<< HEAD
-=======
-		"custom-electron-titlebar": "^3.2.7",
->>>>>>> 9687c6c8
 		"discord-rpc": "^3.2.0",
 		"electron-debug": "^3.2.0",
 		"electron-is": "^3.0.0",
