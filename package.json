{
	"name": "youtube-music",
	"productName": "YouTube Music",
	"version": "1.14.0",
	"description": "YouTube Music Desktop App - including custom plugins",
	"license": "MIT",
	"repository": "th-ch/youtube-music",
	"author": {
		"name": "th-ch",
		"email": "th-ch@users.noreply.github.com",
		"url": "https://github.com/th-ch/youtube-music"
	},
	"build": {
		"appId": "com.github.th-ch.youtube-music",
		"productName": "YouTube Music",
		"mac": {
			"identity": null,
			"icon": "assets/generated/icons/mac/icon.icns"
		},
		"win": {
			"icon": "assets/generated/icons/win/icon.ico",
			"target": [
				"nsis",
				"portable"
			]
		},
		"nsis": {
			"runAfterFinish": false
		},
		"linux": {
			"icon": "assets/generated/icons/png",
			"category": "AudioVideo",
			"target": [
				"AppImage",
				"snap",
				"freebsd",
				"deb",
				"rpm"
			]
		},
		"snap": {
			"slots": [{ "mpris": { "interface": "mpris" }}]
		}
	},
	"scripts": {
		"test": "jest",
		"start": "NODE_OPTIONS= electron .",
		"start:debug": "ELECTRON_ENABLE_LOGGING=1 electron .",
		"icon": "rimraf assets/generated && electron-icon-maker --input=assets/youtube-music.png --output=assets/generated",
		"generate:package": "node utils/generate-package-json.js",
		"postinstall": "yarn run icon && yarn run plugins",
		"clean": "rimraf dist",
		"build": "yarn run clean && electron-builder --win --mac --linux",
		"build:linux": "yarn run clean && electron-builder --linux",
		"build:mac": "yarn run clean && electron-builder --mac",
		"build:win": "yarn run clean && electron-builder --win",
		"lint": "xo",
		"plugins": "yarn run plugin:adblocker",
		"plugin:adblocker": "rimraf plugins/adblocker/ad-blocker-engine.bin && node plugins/adblocker/blocker.js",
		"release:linux": "yarn run clean && electron-builder --linux -p always -c.snap.publish=github",
		"release:mac": "yarn run clean && electron-builder --mac -p always",
		"release:win": "yarn run clean && electron-builder --win -p always"
	},
	"engines": {
		"node": ">=14.0.0",
		"npm": "Please use yarn and not npm"
	},
	"dependencies": {
<<<<<<< HEAD
		"@cliqz/adblocker-electron": "^1.23.1",
=======
		"@cliqz/adblocker-electron": "^1.23.0",
		"@electron/remote": "^2.0.1",
>>>>>>> bd520c7e
		"@ffmpeg/core": "^0.10.0",
		"@ffmpeg/ffmpeg": "^0.10.0",
		"async-mutex": "^0.3.2",
		"browser-id3-writer": "^4.4.0",
		"chokidar": "^3.5.2",
		"custom-electron-prompt": "^1.4.0",
		"custom-electron-titlebar": "^3.2.9",
		"discord-rpc": "^3.2.0",
		"electron-better-web-request": "^1.0.1",
		"electron-debug": "^3.2.0",
		"electron-is": "^3.0.0",
		"electron-localshortcut": "^3.2.1",
		"electron-store": "^7.0.3",
		"electron-unhandled": "^3.0.2",
		"electron-updater": "^4.6.3",
		"filenamify": "^4.3.0",
		"hark": "^1.2.3",
		"md5": "^2.3.0",
		"mpris-service": "^2.1.2",
		"node-fetch": "^2.6.6",
		"node-notifier": "^9.0.1",
		"ytdl-core": "^4.9.2",
		"ytpl": "^2.2.3"
	},
	"devDependencies": {
		"electron": "^16.0.2",
		"electron-builder": "^22.10.5",
		"electron-devtools-installer": "^3.1.1",
		"electron-icon-maker": "0.0.5",
		"get-port": "^5.1.1",
		"jest": "^27.3.1",
		"rimraf": "^3.0.2",
		"spectron": "^14.0.0",
		"xo": "^0.45.0"
	},
	"resolutions": {
		"glob-parent": "5.1.2",
		"minimist": "1.2.5",
		"yargs-parser": "18.1.3"
	},
	"xo": {
		"envs": [
			"node",
			"browser"
		],
		"rules": {
			"quotes": [
				"error",
				"double",
				{
					"avoidEscape": true,
					"allowTemplateLiterals": true
				}
			]
		}
	}
}<|MERGE_RESOLUTION|>--- conflicted
+++ resolved
@@ -66,12 +66,8 @@
 		"npm": "Please use yarn and not npm"
 	},
 	"dependencies": {
-<<<<<<< HEAD
 		"@cliqz/adblocker-electron": "^1.23.1",
-=======
-		"@cliqz/adblocker-electron": "^1.23.0",
 		"@electron/remote": "^2.0.1",
->>>>>>> bd520c7e
 		"@ffmpeg/core": "^0.10.0",
 		"@ffmpeg/ffmpeg": "^0.10.0",
 		"async-mutex": "^0.3.2",
