{
	"name": "youtube-music",
	"productName": "YouTube Music",
	"version": "1.15.1",
	"description": "YouTube Music Desktop App - including custom plugins",
	"license": "MIT",
	"repository": "th-ch/youtube-music",
	"author": {
		"name": "th-ch",
		"email": "th-ch@users.noreply.github.com",
		"url": "https://github.com/th-ch/youtube-music"
	},
	"build": {
		"appId": "com.github.th-ch.youtube-music",
		"productName": "YouTube Music",
		"mac": {
			"identity": null,
			"target": [
				{
					"target": "dmg",
					"arch": [
						"x64",
						"arm64"
					]
				}
			],
			"icon": "assets/generated/icons/mac/icon.icns"
		},
		"win": {
			"icon": "assets/generated/icons/win/icon.ico",
			"target": [
				"nsis",
				"portable"
			]
		},
		"nsis": {
			"runAfterFinish": false
		},
		"linux": {
			"icon": "assets/generated/icons/png",
			"category": "AudioVideo",
			"target": [
				"AppImage",
				"snap",
				"freebsd",
				"deb",
				"rpm"
			]
		},
		"snap": {
			"slots": [
				{
					"mpris": {
						"interface": "mpris"
					}
				}
			]
		}
	},
	"scripts": {
		"test": "jest",
		"start": "electron .",
		"start:debug": "ELECTRON_ENABLE_LOGGING=1 electron .",
		"icon": "rimraf assets/generated && electron-icon-maker --input=assets/youtube-music.png --output=assets/generated",
		"generate:package": "node utils/generate-package-json.js",
		"postinstall": "yarn run icon && yarn run plugins",
		"clean": "rimraf dist",
		"build": "yarn run clean && electron-builder --win --mac --linux",
		"build:linux": "yarn run clean && electron-builder --linux",
		"build:mac": "yarn run clean && electron-builder --mac dmg:x64",
		"build:mac:arm64": "yarn run clean && electron-builder --mac dmg:arm64",
		"build:win": "yarn run clean && electron-builder --win",
		"lint": "xo",
		"plugins": "yarn run plugin:adblocker",
		"plugin:adblocker": "rimraf plugins/adblocker/ad-blocker-engine.bin && node plugins/adblocker/blocker.js",
		"release:linux": "yarn run clean && electron-builder --linux -p always -c.snap.publish=github",
		"release:mac": "yarn run clean && electron-builder --mac -p always",
		"release:win": "yarn run clean && electron-builder --win -p always"
	},
	"engines": {
		"node": ">=14.0.0",
		"npm": "Please use yarn and not npm"
	},
	"dependencies": {
		"@cliqz/adblocker-electron": "^1.23.4",
		"@electron/remote": "^2.0.4",
		"@ffmpeg/core": "^0.10.0",
		"@ffmpeg/ffmpeg": "^0.10.1",
		"async-mutex": "^0.3.2",
		"browser-id3-writer": "^4.4.0",
		"chokidar": "^3.5.3",
<<<<<<< HEAD
		"custom-electron-prompt": "^1.4.0",
		"custom-electron-titlebar": "^4.1.0",
=======
		"custom-electron-prompt": "^1.4.1",
		"custom-electron-titlebar": "^3.2.10",
>>>>>>> a3f7eebd
		"discord-rpc": "^4.0.1",
		"electron-better-web-request": "^1.0.1",
		"electron-debug": "^3.2.0",
		"electron-is": "^3.0.0",
		"electron-localshortcut": "^3.2.1",
		"electron-store": "^8.0.1",
		"electron-unhandled": "^3.0.2",
		"electron-updater": "^4.6.3",
		"filenamify": "^4.3.0",
		"hark": "^1.2.3",
		"md5": "^2.3.0",
		"mpris-service": "^2.1.2",
		"node-fetch": "^2.6.7",
		"node-notifier": "^10.0.1",
		"ytdl-core": "^4.10.1",
		"ytpl": "^2.2.3"
	},
	"devDependencies": {
		"electron": "^17.0.0",
		"electron-builder": "^22.14.5",
		"electron-devtools-installer": "^3.1.1",
		"electron-icon-maker": "0.0.5",
		"jest": "^27.3.1",
		"playwright": "^1.17.1",
		"rimraf": "^3.0.2",
		"xo": "^0.45.0"
	},
	"resolutions": {
		"glob-parent": "5.1.2",
		"minimist": "1.2.5",
		"yargs-parser": "18.1.3"
	},
	"xo": {
		"envs": [
			"node",
			"browser"
		],
		"rules": {
			"quotes": [
				"error",
				"double",
				{
					"avoidEscape": true,
					"allowTemplateLiterals": true
				}
			]
		}
	}
}<|MERGE_RESOLUTION|>--- conflicted
+++ resolved
@@ -89,13 +89,8 @@
 		"async-mutex": "^0.3.2",
 		"browser-id3-writer": "^4.4.0",
 		"chokidar": "^3.5.3",
-<<<<<<< HEAD
-		"custom-electron-prompt": "^1.4.0",
+		"custom-electron-prompt": "^1.4.1",
 		"custom-electron-titlebar": "^4.1.0",
-=======
-		"custom-electron-prompt": "^1.4.1",
-		"custom-electron-titlebar": "^3.2.10",
->>>>>>> a3f7eebd
 		"discord-rpc": "^4.0.1",
 		"electron-better-web-request": "^1.0.1",
 		"electron-debug": "^3.2.0",
