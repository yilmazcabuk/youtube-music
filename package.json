--- conflicted
+++ resolved
@@ -50,13 +50,8 @@
 	},
 	"dependencies": {
 		"@cliqz/adblocker-electron": "^1.18.8",
-<<<<<<< HEAD
 		"@ffmpeg/core": "^0.8.5",
-		"@ffmpeg/ffmpeg": "^0.9.5",
-=======
-		"@ffmpeg/core": "^0.8.4",
 		"@ffmpeg/ffmpeg": "^0.9.6",
->>>>>>> 715d59e3
 		"YoutubeNonStop": "git://github.com/lawfx/YoutubeNonStop.git#v0.8.0",
 		"downloads-folder": "^3.0.1",
 		"electron-debug": "^3.1.0",
