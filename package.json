--- conflicted
+++ resolved
@@ -118,10 +118,6 @@
 		"md5": "^2.3.0",
 		"mpris-service": "^2.1.2",
 		"node-fetch": "^2.6.8",
-<<<<<<< HEAD
-=======
-		"node-notifier": "^10.0.1",
->>>>>>> a51ed892
 		"vudio": "^2.1.1",
 		"ytdl-core": "^4.11.1",
 		"ytpl": "^2.3.0"
