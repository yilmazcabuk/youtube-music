--- conflicted
+++ resolved
@@ -7,11 +7,11 @@
 */
 let enabled = false;
 
-<<<<<<< HEAD
 const { globalShortcut } = require('electron');
 
 module.exports = (win, options) => {
     enabled = true;
+    injectCSS(win.webContents, path.join(__dirname, "volume-hud.css"));
 
     if (options.globalShortcuts?.volumeUp) {
 		globalShortcut.register((options.globalShortcuts.volumeUp), () => win.webContents.send('changeVolume', true));
@@ -19,11 +19,6 @@
 	if (options.globalShortcuts?.volumeDown) {
 		globalShortcut.register((options.globalShortcuts.volumeDown), () => win.webContents.send('changeVolume', false));
 	}
-=======
-module.exports = (win) => {
-    enabled = true;
-    injectCSS(win.webContents, path.join(__dirname, "volume-hud.css"));
->>>>>>> 10681e4e
 }
 
 module.exports.enabled = () => enabled;