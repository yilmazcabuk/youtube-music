--- conflicted
+++ resolved
@@ -34,19 +34,12 @@
 			console.log("Fetched lyrics from Genius");
 		}
 
-		const wrapper = document.createElement("div")
+		const wrapper = document.createElement("div");
 		wrapper.innerHTML = html;
-<<<<<<< HEAD
 
 		const lyrics = Array.from(wrapper.querySelectorAll('[class^="Lyrics__Container"]')).map(d => d.innerHTML).join('<br>')
 					 || wrapper.querySelector(".lyrics")?.innerHTML;
-	
-=======
-		const lyricsSelector1 = Array.from(wrapper.querySelectorAll('[class^="Lyrics__Container"]')).map(d => d.innerHTML).join('<br>')
-		const lyricsSelector2 = wrapper.querySelector(".lyrics")?.innerHTML;
 
-		const lyrics = lyricsSelector1 || lyricsSelector2 || null
->>>>>>> b6ee8611
 		if (!lyrics) {
 			return;
 		}
