--- conflicted
+++ resolved
@@ -156,10 +156,6 @@
 		if (winWasMaximized !== isMaximized) {
 			winWasMaximized = isMaximized;
 			config.set("window-maximized", isMaximized);
-<<<<<<< HEAD
-=======
-			console.log('set window-maximized to ', isMaximized) // DELETE
->>>>>>> c8f62f6d
 		}
 		if (!isMaximized) {
 			lateSave("window-size", {
@@ -169,7 +165,6 @@
 		}
 	});
 
-<<<<<<< HEAD
 	let savedTimeouts = {};
 	function lateSave(key, value) {
 		if (savedTimeouts[key]) clearTimeout(savedTimeouts[key]);
@@ -177,19 +172,7 @@
 		savedTimeouts[key] = setTimeout(() => {
 			config.set(key, value);
 			savedTimeouts[key] = undefined;
-=======
-	let savedTimeout = {
-		"window-position": null,
-		"window-siza": null
-	}
-	function lateSave(key, value) {
-		if (savedTimeout[key]) clearTimeout(savedTimeout[key]);
-
-		savedTimeout[key] = setTimeout(() => {
-			config.set(key, value);
-			console.log('saving ', key, value); // DELETE
-			savedTimeout[key] = null;
->>>>>>> c8f62f6d
+
 		}, 1000)
 	}
 
